--- conflicted
+++ resolved
@@ -1312,7 +1312,6 @@
                           className="border-border hover:bg-muted/50 cursor-pointer transition-colors"
                           onClick={() => toggleRow(frontliner.id)}
                         >
-<<<<<<< HEAD
                           <TableCell className="text-foreground/90 whitespace-nowrap">
                             {frontliner.id}
                           </TableCell>
@@ -1337,134 +1336,6 @@
                             {frontliner.seniority}
                           </TableCell>
                           <TableCell className="text-foreground/90 whitespace-nowrap">
-=======
-                          {loadingUserDetails ? (
-                            <Loader2 className="h-4 w-4 animate-spin" />
-                          ) : (
-                            <Eye className="h-4 w-4" />
-                          )}
-                        </Button>
-                      </div>
-                    </div>
-
-                    {/* Expanded Row */}
-                    {expandedRows.has(frontliner.id) && (
-                      <div className="bg-white/5 border-t border-white/10 p-4">
-                        <div className="grid grid-cols-12 gap-4">
-                          <div className="col-span-2">
-                            <div className="text-xs text-[#2C2C2C]/60 mb-1">
-                              Phone Number
-                            </div>
-                            <div
-                              className="text-[#2C2C2C] truncate"
-                              title={frontliner.phoneNumber}
-                            >
-                              {frontliner.phoneNumber}
-                            </div>
-                          </div>
-                          <div className="col-span-2">
-                            <div className="text-xs text-[#2C2C2C]/60 mb-1">
-                              Asset Sub-Category
-                            </div>
-                            <div
-                              className="text-[#2C2C2C] truncate"
-                              title={frontliner.subAsset}
-                            >
-                              {frontliner.subAsset}
-                            </div>
-                          </div>
-                          <div className="col-span-2">
-                            <div className="text-xs text-[#2C2C2C]/60 mb-1">
-                              Sub-Organization
-                            </div>
-                            <div
-                              className="text-[#2C2C2C] truncate"
-                              title={frontliner.subOrganization || "N/A"}
-                            >
-                              {frontliner.subOrganization || "N/A"}
-                            </div>
-                          </div>
-                          <div className="col-span-2">
-                            <div className="text-xs text-[#2C2C2C]/60 mb-1">
-                              Role Category
-                            </div>
-                            <div
-                              className="text-[#2C2C2C] truncate"
-                              title={frontliner.roleCategory}
-                            >
-                              {frontliner.roleCategory}
-                            </div>
-                          </div>
-                          <div className="col-span-2">
-                            <div className="text-xs text-[#2C2C2C]/60 mb-1">
-                              Seniority
-                            </div>
-                            <div
-                              className="text-[#2C2C2C] truncate"
-                              title={frontliner.seniority}
-                            >
-                              {frontliner.seniority}
-                            </div>
-                          </div>
-                          {/* <div className="col-span-2">
-                            <div className="text-xs text-[#2C2C2C]/60 mb-1">
-                              VX Points
-                            </div>
-                            <div
-                              className="text-[#2C2C2C] truncate"
-                              title={frontliner.vxPoints.toLocaleString()}
-                            >
-                              {frontliner.vxPoints.toLocaleString()}
-                            </div>
-                          </div> */}
-                        </div>
-
-                        <div className="mt-4 grid grid-cols-12 gap-4">
-                          <div className="col-span-2">
-                            <div className="text-xs text-[#2C2C2C]/60 mb-1">
-                              Al Midhyaf
-                            </div>
-                            <div className="flex items-center gap-2">
-                              <div className="w-16 bg-white/20 rounded-full h-2">
-                                <div
-                                  className="bg-blue-500 h-2 rounded-full"
-                                  style={{
-                                    width: `${formatProgress(
-                                      frontliner.alMidhyaf
-                                    )}%`,
-                                  }}
-                                ></div>
-                              </div>
-                              <span className="text-xs text-[#2C2C2C]">
-                                {formatProgress(frontliner.alMidhyaf)}%
-                              </span>
-                            </div>
-                          </div>
-                          <div className="col-span-2">
-                            <div className="text-xs text-[#2C2C2C]/60 mb-1">
-                              AD Information
-                            </div>
-                            <div className="flex items-center gap-2">
-                              <div className="w-16 bg-white/20 rounded-full h-2">
-                                <div
-                                  className="bg-green-500 h-2 rounded-full"
-                                  style={{
-                                    width: `${formatProgress(
-                                      frontliner.adInformation
-                                    )}%`,
-                                  }}
-                                ></div>
-                              </div>
-                              <span className="text-xs text-[#2C2C2C]">
-                                {formatProgress(frontliner.adInformation)}%
-                              </span>
-                            </div>
-                          </div>
-                          <div className="col-span-2">
-                            <div className="text-xs text-[#2C2C2C]/60 mb-1">
-                              VX Soft Skills
-                            </div>
->>>>>>> 46151657
                             <div className="flex items-center gap-2">
                               <div className="w-12 bg-gray-200 rounded-full h-2">
                                 <div
